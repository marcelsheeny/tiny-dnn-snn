--- conflicted
+++ resolved
@@ -189,12 +189,8 @@
     int minibatch_size = 10;
     int num_epochs = 30;
 
-<<<<<<< HEAD
-    optimizer.alpha *= static_cast<tiny_cnn::float_t>(std::sqrt(minibatch_size));
-=======
     adagrad optimizer;
     optimizer.alpha *= tiny_cnn::float_t(std::sqrt(minibatch_size));
->>>>>>> 1cc449c6
 
     // create callback
     auto on_enumerate_epoch = [&](){
