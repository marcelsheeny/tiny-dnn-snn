--- conflicted
+++ resolved
@@ -101,8 +101,6 @@
     vec_t &in     = in_tensor[0]
         , &out    = out_tensor[0]
         , &weight = weight_tensor[0];
-<<<<<<< HEAD
-=======
 
     ASSERT_EQ(l.in_shape()[1].size(), 18); // weight
 
@@ -160,7 +158,6 @@
         padding::valid, true, 1, 1, core::backend_t::nnpack);
 
     vec_t in(25), out(18), a(18), weight(18), bias(2);
->>>>>>> 1cc449c6
 
     ASSERT_EQ(l.in_shape()[1].size(), 18); // weight
 
@@ -216,11 +213,7 @@
 
     const auto test_data = generate_gradient_check_data(nn.in_data_size());
     nn.init_weight();
-<<<<<<< HEAD
-    EXPECT_TRUE(nn.gradient_check<mse>(test_data.first, test_data.second, 1e-4, GRAD_CHECK_ALL));
-=======
     EXPECT_TRUE(nn.gradient_check<mse>(test_data.first, test_data.second, epsilon<float_t>(), GRAD_CHECK_ALL));
->>>>>>> 1cc449c6
 }
 
 TEST(convolutional, gradient_check2) { // sigmoid - mse
@@ -229,11 +222,7 @@
 
     const auto test_data = generate_gradient_check_data(nn.in_data_size());
     nn.init_weight();
-<<<<<<< HEAD
-    EXPECT_TRUE(nn.gradient_check<mse>(test_data.first, test_data.second, 1e-4, GRAD_CHECK_ALL));
-=======
     EXPECT_TRUE(nn.gradient_check<mse>(test_data.first, test_data.second, epsilon<float_t>(), GRAD_CHECK_ALL));
->>>>>>> 1cc449c6
 }
 
 TEST(convolutional, gradient_check3) { // rectified - mse
@@ -243,11 +232,7 @@
 
     const auto test_data = generate_gradient_check_data(nn.in_data_size());
     nn.init_weight();
-<<<<<<< HEAD
-    EXPECT_TRUE(nn.gradient_check<mse>(test_data.first, test_data.second, 1e-4, GRAD_CHECK_ALL));
-=======
     EXPECT_TRUE(nn.gradient_check<mse>(test_data.first, test_data.second, epsilon<float_t>(), GRAD_CHECK_ALL));
->>>>>>> 1cc449c6
 }
 
 TEST(convolutional, gradient_check4) { // identity - mse
@@ -257,11 +242,7 @@
 
     const auto test_data = generate_gradient_check_data(nn.in_data_size());
     nn.init_weight();
-<<<<<<< HEAD
-    EXPECT_TRUE(nn.gradient_check<mse>(test_data.first, test_data.second, 1e-4, GRAD_CHECK_ALL));
-=======
     EXPECT_TRUE(nn.gradient_check<mse>(test_data.first, test_data.second, epsilon<float_t>(), GRAD_CHECK_ALL));
->>>>>>> 1cc449c6
 }
 
 TEST(convolutional, gradient_check5) { // sigmoid - cross-entropy
@@ -270,9 +251,8 @@
     nn << convolutional_layer<sigmoid>(5, 5, 3, 1, 1);
 
     const auto test_data = generate_gradient_check_data(nn.in_data_size());
-<<<<<<< HEAD
-    nn.init_weight();
-    EXPECT_TRUE(nn.gradient_check<cross_entropy>(test_data.first, test_data.second, 1e-4, GRAD_CHECK_ALL));
+    nn.init_weight();
+    EXPECT_TRUE(nn.gradient_check<cross_entropy>(test_data.first, test_data.second, epsilon<float_t>(), GRAD_CHECK_ALL));
 }
 
 TEST(convolutional, gradient_check6) { // sigmoid - absolute
@@ -282,7 +262,7 @@
 
     const auto test_data = generate_gradient_check_data(nn.in_data_size());
     nn.init_weight();
-    EXPECT_TRUE(nn.gradient_check<absolute>(test_data.first, test_data.second, 1e-4, GRAD_CHECK_ALL));
+    EXPECT_TRUE(nn.gradient_check<absolute>(test_data.first, test_data.second, epsilon<float_t>(), GRAD_CHECK_ALL));
 }
 
 TEST(convolutional, gradient_check7) { // sigmoid - absolute eps
@@ -292,11 +272,7 @@
 
     const auto test_data = generate_gradient_check_data(nn.in_data_size());
     nn.init_weight();
-    EXPECT_TRUE(nn.gradient_check<absolute_eps<100>>(test_data.first, test_data.second, 1e-4, GRAD_CHECK_ALL));
-=======
-    nn.init_weight();
-    EXPECT_TRUE(nn.gradient_check<cross_entropy>(test_data.first, test_data.second, epsilon<float_t>(), GRAD_CHECK_ALL));
->>>>>>> 1cc449c6
+    EXPECT_TRUE(nn.gradient_check<absolute_eps<100>>(test_data.first, test_data.second, epsilon<float_t>(), GRAD_CHECK_ALL));
 }
 
 TEST(convolutional, read_write)
