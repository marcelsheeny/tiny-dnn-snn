--- conflicted
+++ resolved
@@ -42,12 +42,8 @@
 
     const auto test_data = generate_gradient_check_data(nn.in_data_size());
     nn.init_weight();
-<<<<<<< HEAD
-    EXPECT_TRUE(nn.gradient_check<loss_func>(test_data.first, test_data.second, 2e-5, GRAD_CHECK_ALL));
-=======
 
     EXPECT_TRUE(nn.gradient_check<loss_func>(test_data.first, test_data.second, epsilon<float_t>(), GRAD_CHECK_ALL));
->>>>>>> 1cc449c6
 }
 
 TEST(ave_pool, forward) {
