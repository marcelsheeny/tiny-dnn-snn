/*
    Copyright (c) 2016, Taiga Nomi
    All rights reserved.

    Redistribution and use in source and binary forms, with or without
    modification, are permitted provided that the following conditions are met:
    * Redistributions of source code must retain the above copyright
    notice, this list of conditions and the following disclaimer.
    * Redistributions in binary form must reproduce the above copyright
    notice, this list of conditions and the following disclaimer in the
    documentation and/or other materials provided with the distribution.
    * Neither the name of the <organization> nor the
    names of its contributors may be used to endorse or promote products
    derived from this software without specific prior written permission.

    THIS SOFTWARE IS PROVIDED BY THE COPYRIGHT HOLDERS AND CONTRIBUTORS "AS IS" AND ANY
    EXPRESS OR IMPLIED WARRANTIES, INCLUDING, BUT NOT LIMITED TO, THE IMPLIED
    WARRANTIES OF MERCHANTABILITY AND FITNESS FOR A PARTICULAR PURPOSE ARE
    DISCLAIMED. IN NO EVENT SHALL THE COPYRIGHT HOLDER OR CONTRIBUTORS BE LIABLE FOR ANY
    DIRECT, INDIRECT, INCIDENTAL, SPECIAL, EXEMPLARY, OR CONSEQUENTIAL DAMAGES
    (INCLUDING, BUT NOT LIMITED TO, PROCUREMENT OF SUBSTITUTE GOODS OR SERVICES;
    LOSS OF USE, DATA, OR PROFITS; OR BUSINESS INTERRUPTION) HOWEVER CAUSED AND
    ON ANY THEORY OF LIABILITY, WHETHER IN CONTRACT, STRICT LIABILITY, OR TORT
    (INCLUDING NEGLIGENCE OR OTHERWISE) ARISING IN ANY WAY OUT OF THE USE OF THIS
    SOFTWARE, EVEN IF ADVISED OF THE POSSIBILITY OF SUCH DAMAGE.
*/
#pragma once
#include <sstream>
#include <iomanip>
#include <memory>
#include <numeric>
#include <vector>
#include <set>

#include "tiny_cnn/util/util.h"
#include "tiny_cnn/util/product.h"
#include "tiny_cnn/util/image.h"
#include "tiny_cnn/util/weight_init.h"
#include "tiny_cnn/optimizers/optimizer.h"

#include "tiny_cnn/activations/activation_function.h"

namespace tiny_cnn {

class node;
class layer_base;
class edge;

typedef std::shared_ptr<node> nodeptr_t;

typedef std::shared_ptr<layer_base> layerptr_t;
typedef typename std::vector<layerptr_t>::iterator iterator;
typedef typename std::vector<layerptr_t>::const_iterator const_iterator;

/**
 * base class of all kind of tinny-cnn data
 **/
class node : public std::enable_shared_from_this<node> {
 public:
    node(cnn_size_t in_size, cnn_size_t out_size)
        : prev_(in_size), next_(out_size) {}
    virtual ~node() {}

<<<<<<< HEAD
    const std::vector<nodeptr_t>& prev() const { return prev_; }
    const std::vector<nodeptr_t>& next() const { return next_; }
=======
    const std::vector<std::shared_ptr<edge>>& prev() const { return prev_; }
    const std::vector<std::shared_ptr<edge>>& next() const { return next_; }
>>>>>>> 9c049999

    std::vector<node*> prev_nodes() const; // @todo refactor and remove this method
    std::vector<node*> next_nodes() const; // @todo refactor and remove this method
 protected:
    node() = delete;
<<<<<<< HEAD
    node_type ntype_;
    bool in_fixed_;
    bool out_fixed_;
    friend void connect_node(nodeptr_t head, nodeptr_t tail,
=======

    friend void connect_node(std::shared_ptr<node> head,
                             std::shared_ptr<node> tail,
>>>>>>> 9c049999
                             cnn_size_t head_index, cnn_size_t tail_index);
    friend void connect(layerptr_t head, layerptr_t tail,
                        cnn_size_t head_index, cnn_size_t tail_index);

<<<<<<< HEAD
    mutable std::vector<nodeptr_t> prev_;
    mutable std::vector<nodeptr_t> next_;
=======
    mutable std::vector<std::shared_ptr<edge>> prev_;
    mutable std::vector<std::shared_ptr<edge>> next_;
>>>>>>> 9c049999
};

/**
 * class containing input/output data
 **/
class edge {
 public:
    edge(node* prev, const shape3d& shape, vector_type vtype)
        : worker_specific_data_(!is_trainable_weight(vtype)),
          shape_(shape),
          vtype_(vtype),
          data_(1, vec_t(shape.size())),
          prev_(prev) {
      grad_.resize(1, vec_t(shape.size()));
    }

    void merge_grads(cnn_size_t worker_size, vec_t *dst) {
        *dst = grad_[0];

        for (cnn_size_t i = 1; i < worker_size; i++) {
            vectorize::reduce<float_t>(&grad_[i][0], dst->size(), &(*dst)[0]);
        }
    }

    void clear_grads(cnn_size_t worker_size) {
        for (cnn_size_t i = 0; i < worker_size; i++)
            std::fill(grad_[i].begin(), grad_[i].end(), (float_t)0);
    }

    void set_worker_size(cnn_size_t size) {
        if (worker_specific_data_) data_.resize(size, data_[0]);
        grad_.resize(size, grad_[0]);
    }

    vec_t* get_data(cnn_size_t worker_index = 0) {
        return worker_specific_data_ ? &data_[worker_index] : &data_[0];
    }

    const vec_t* get_data(cnn_size_t worker_index = 0) const {
        return worker_specific_data_ ? &data_[worker_index] : &data_[0];
    }

    vec_t* get_gradient(cnn_size_t worker_index = 0) {
        return &grad_[worker_index];
    }

    const vec_t* get_gradient(cnn_size_t worker_index = 0) const {
        return &grad_[worker_index];
    }

    const std::vector<node*>& next() const { return next_; }
    node* prev() { return prev_; }

    const shape3d& shape() const { return shape_; }
    vector_type vtype() const { return vtype_; }
    void add_next_node(node* next) { next_.push_back(next); }

 private:
    bool worker_specific_data_;
    shape3d shape_;
    vector_type vtype_;
    std::vector<vec_t> data_;
    std::vector<vec_t> grad_;
    node* prev_; // previous node, "producer" of this tensor
    std::vector<node*> next_; // next nodes, "consumers" of this tensor
};

<<<<<<< HEAD
inline void connect_node(nodeptr_t head, nodeptr_t tail,
                         cnn_size_t head_index = 0, cnn_size_t tail_index = 0) {
    // connect head to tail
    if (head->out_fixed_) {
        head->next_[head_index] = tail;
    } else {
        head->next_.push_back(tail);
=======
std::vector<node*> node::prev_nodes() const {
    std::set<node*> sets;
    for (auto& e : prev_) {
        if (e && e->prev()) sets.insert(e->prev());
>>>>>>> 9c049999
    }
    return std::vector<node*>(sets.begin(), sets.end());
}

std::vector<node*> node::next_nodes() const {
    std::set<node*> sets;
    for (auto& e : next_) {
        if (e) {
            auto n = e->next();
            sets.insert(n.begin(), n.end());
        }
    }
    return std::vector<node*>(sets.begin(), sets.end());
}

struct node_tuple {
    node_tuple(layerptr_t l1, layerptr_t l2) {
        nodes_.push_back(l1); nodes_.push_back(l2);
    }
    std::vector<layerptr_t> nodes_;
};

node_tuple operator , (layerptr_t l1, layerptr_t l2) {
    return node_tuple(l1, l2);
}

node_tuple operator , (node_tuple* lhs, layerptr_t rhs) {
    lhs->nodes_.push_back(rhs);
    return (*lhs);
}

template <typename T, typename U>
inline std::shared_ptr<U>& operator << (std::shared_ptr<T>& lhs,
                                        std::shared_ptr<U>& rhs) {
    connect(lhs, rhs);
    return rhs;
}

template <typename T>
inline std::shared_ptr<T>& operator << (const node_tuple& lhs,
                                        std::shared_ptr<T>& rhs) {
    for (size_t i = 0; i < lhs.nodes_.size(); i++) {
        connect(lhs.nodes_[i], rhs, 0, i);
    }
    return rhs;
}

template <typename T>
inline node_tuple& operator << (std::shared_ptr<T>& lhs,
                                const node_tuple& rhs) {
    for (size_t i = 0; i < rhs.nodes_.size(); i++) {
        connect(lhs, rhs.nodes_[i], i, 0);
    }
    return rhs;
}

}   // namespace tiny_cnn<|MERGE_RESOLUTION|>--- conflicted
+++ resolved
@@ -47,6 +47,7 @@
 class edge;
 
 typedef std::shared_ptr<node> nodeptr_t;
+typedef std::shared_ptr<edge> edgeptr_t;
 
 typedef std::shared_ptr<layer_base> layerptr_t;
 typedef typename std::vector<layerptr_t>::iterator iterator;
@@ -61,39 +62,19 @@
         : prev_(in_size), next_(out_size) {}
     virtual ~node() {}
 
-<<<<<<< HEAD
-    const std::vector<nodeptr_t>& prev() const { return prev_; }
-    const std::vector<nodeptr_t>& next() const { return next_; }
-=======
-    const std::vector<std::shared_ptr<edge>>& prev() const { return prev_; }
-    const std::vector<std::shared_ptr<edge>>& next() const { return next_; }
->>>>>>> 9c049999
+    const std::vector<edgeptr_t>& prev() const { return prev_; }
+    const std::vector<edgeptr_t>& next() const { return next_; }
 
     std::vector<node*> prev_nodes() const; // @todo refactor and remove this method
     std::vector<node*> next_nodes() const; // @todo refactor and remove this method
  protected:
     node() = delete;
-<<<<<<< HEAD
-    node_type ntype_;
-    bool in_fixed_;
-    bool out_fixed_;
-    friend void connect_node(nodeptr_t head, nodeptr_t tail,
-=======
-
-    friend void connect_node(std::shared_ptr<node> head,
-                             std::shared_ptr<node> tail,
->>>>>>> 9c049999
-                             cnn_size_t head_index, cnn_size_t tail_index);
+
     friend void connect(layerptr_t head, layerptr_t tail,
                         cnn_size_t head_index, cnn_size_t tail_index);
 
-<<<<<<< HEAD
-    mutable std::vector<nodeptr_t> prev_;
-    mutable std::vector<nodeptr_t> next_;
-=======
-    mutable std::vector<std::shared_ptr<edge>> prev_;
-    mutable std::vector<std::shared_ptr<edge>> next_;
->>>>>>> 9c049999
+    mutable std::vector<edgeptr_t> prev_;
+    mutable std::vector<edgeptr_t> next_;
 };
 
 /**
@@ -157,24 +138,14 @@
     vector_type vtype_;
     std::vector<vec_t> data_;
     std::vector<vec_t> grad_;
-    node* prev_; // previous node, "producer" of this tensor
-    std::vector<node*> next_; // next nodes, "consumers" of this tensor
+    node* prev_;               // previous node, "producer" of this tensor
+    std::vector<node*> next_;  // next nodes, "consumers" of this tensor
 };
 
-<<<<<<< HEAD
-inline void connect_node(nodeptr_t head, nodeptr_t tail,
-                         cnn_size_t head_index = 0, cnn_size_t tail_index = 0) {
-    // connect head to tail
-    if (head->out_fixed_) {
-        head->next_[head_index] = tail;
-    } else {
-        head->next_.push_back(tail);
-=======
 std::vector<node*> node::prev_nodes() const {
     std::set<node*> sets;
     for (auto& e : prev_) {
         if (e && e->prev()) sets.insert(e->prev());
->>>>>>> 9c049999
     }
     return std::vector<node*>(sets.begin(), sets.end());
 }
