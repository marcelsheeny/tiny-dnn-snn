--- conflicted
+++ resolved
@@ -454,26 +454,15 @@
         }
 
         for (auto current : net_) { // ignore first input layer
-<<<<<<< HEAD
-            if (current->get_weights().size() < 2) {
-=======
             if (current->weights().size() < 2) {
->>>>>>> 1cc449c6
                 continue;
             }
 
 
-<<<<<<< HEAD
-            vec_t& w = *current->get_weights()[0];
-            vec_t& b = *current->get_weights()[1];
-            tensor_t& dw = (*current->get_weight_grads()[0]);
-            tensor_t& db = (*current->get_weight_grads()[1]);
-=======
             vec_t& w = *current->weights()[0];
             vec_t& b = *current->weights()[1];
             tensor_t& dw = (*current->weights_grads()[0]);
             tensor_t& db = (*current->weights_grads()[1]);
->>>>>>> 1cc449c6
 
             if (w.empty()) continue;
 
@@ -692,15 +681,9 @@
 		std::vector<tensor_t> t_cost_batch = t_cost
 			? std::vector<tensor_t>(&t_cost[0], &t_cost[0] + batch_size)
 			: std::vector<tensor_t>();
-<<<<<<< HEAD
 
 		bprop<E>(fprop(in_batch), t_batch, t_cost_batch);
 
-=======
-
-		bprop<E>(fprop(in_batch), t_batch, t_cost_batch);
-
->>>>>>> 1cc449c6
         net_.update_weights(&optimizer, batch_size);
     }
 
@@ -727,15 +710,10 @@
 //    }
 
     template <typename E>
-<<<<<<< HEAD
-    bool calc_delta(const std::vector<tensor_t>& in, const std::vector<tensor_t>& v, vec_t& w, tensor_t& dw, int check_index, double eps) {
-        static const float_t delta = 1e-10;
-=======
     bool calc_delta(const std::vector<tensor_t>& in, const std::vector<tensor_t>& v,
                     vec_t& w, tensor_t& dw, int check_index, double eps) {
         static const float_t delta = std::sqrt(
             std::numeric_limits<float_t>::epsilon());
->>>>>>> 1cc449c6
 
         assert(in.size() == v.size());
 
@@ -756,13 +734,6 @@
         float_t prev_w = w[check_index];
 
         float_t f_p = float_t(0);
-<<<<<<< HEAD
-        for (cnn_size_t i = 0; i < sample_count; i++) { f_p += get_loss<E>(in[i], v[i]); }
-
-        float_t f_m = float_t(0);
-        w[check_index] = prev_w - delta;
-        for (cnn_size_t i = 0; i < sample_count; i++) { f_m += get_loss<E>(in[i], v[i]); }
-=======
         w[check_index] = prev_w + delta;
         for (cnn_size_t i = 0; i < sample_count; i++) {
             f_p += get_loss<E>(in[i], v[i]);
@@ -773,7 +744,6 @@
         for (cnn_size_t i = 0; i < sample_count; i++) {
             f_m += get_loss<E>(in[i], v[i]);
         }
->>>>>>> 1cc449c6
 
         float_t delta_by_numerical = (f_p - f_m) / (float_t(2) * delta);
         w[check_index] = prev_w;
